# coding: utf-8
import collections
import importlib
import logging
import re

from django.contrib.admindocs.utils import trim_docstring
from django.core.exceptions import ImproperlyConfigured
from django.utils import inspect
from django.utils import six

from modernrpc.compat import standardize_strings
from modernrpc.conf import settings
from modernrpc.handlers import XMLRPC, JSONRPC
<<<<<<< HEAD
=======

logger = logging.getLogger(__name__)

# The registry keys in current cache
RPC_REGISTRY_PREFIX = 'modernrpc'
RPC_REGISTRY_INDEX = RPC_REGISTRY_PREFIX + '__index'
RPC_REGISTRY_VERSION = 2
# Default timeout set to registry in cache
DEFAULT_REGISTRY_TIMEOUT = None
>>>>>>> cd422e53

# Keys used in kwargs dict given to RPC methods
REQUEST_KEY = 'request'
ENTRY_POINT_KEY = 'entry_point'
PROTOCOL_KEY = 'protocol'
HANDLER_KEY = 'handler'

# Special constant meaning "all protocols" or "all entry points"
ALL = "__all__"

logger = logging.getLogger(__name__)
registry = {}


class RPCMethod(object):

<<<<<<< HEAD
    def __init__(self, function):
=======
    def __init__(self, function=None):

        if function is None:
            return
>>>>>>> cd422e53

        self.module = function.__module__
        self.func_name = function.__name__

        # @rpc_method decorator parameters
        self.external_name = getattr(function, 'modernrpc_name', self.func_name)
        self.entry_point = getattr(function, 'modernrpc_entry_point')
        self.protocol = getattr(function, 'modernrpc_protocol')
        self.str_standardization = getattr(function, 'str_standardization')
        self.str_std_encoding = getattr(function, 'str_standardization_encoding')

<<<<<<< HEAD
        # List method's positional arguments
        self.args = inspect.get_func_args(function)
        # Does the method accept additional kwargs dict?
=======
        if not isinstance(self.str_standardization, six.string_types):
            # unicode => "unicode"
            # str => "str"
            self.str_standardization = self.str_standardization.__name__

        # List method's positional arguments
        # Note: function inspect.get_func_args() was previously used here. Unfortunately, for a strange
        # reason, the first argument is removed from the resulting list on Python 2 when the function has
        # too many arguments. Fallback to inspect.getargspec(f)[0] to get the same (valid) result
        self.args = inspect.getargspec(function)[0]
        # Flag the method to accept additional kwargs dict
>>>>>>> cd422e53
        self.accept_kwargs = inspect.func_accepts_kwargs(function)

        # Contains the signature of the method, as returned by "system.methodSignature"
        self.signature = []
        # Contains the method's docstring, in HTML form
        self.html_doc = ''
        # Contains doc about arguments and their type. We store this in an ordered dict, so the args documentation
        # keep the order defined in docstring
        self.args_doc = collections.OrderedDict()
        # Contains doc about return type and return value
        self.return_doc = {}

        # Docstring parsing
        self.raw_docstring = self.parse_docstring(function.__doc__)
        self.html_doc = self.raw_docstring_to_html(self.raw_docstring)

    def to_dict(self):
        return {
            'location': [self.module, self.func_name],

            'external_name': self.external_name,
            'entry_point': self.entry_point,
            'protocol': self.protocol,
            'str_standardization': self.str_standardization,
            'str_std_encoding': self.str_std_encoding,

            'args': self.args,
            'accept_kwargs': self.accept_kwargs,

            'signature': self.signature,
            'args_doc_keys': list(self.args_doc.keys()),
            'args_doc': dict(self.args_doc),
            'return_doc': self.return_doc,
            'raw_docstring': self.raw_docstring,
            'html_doc': self.html_doc,
        }

    @classmethod
    def from_dict(cls, data_dict):
        o = cls()
        o.module, o.func_name = data_dict['location']

        o.external_name = data_dict['external_name']
        o.entry_point = data_dict['entry_point']
        o.protocol = data_dict['protocol']
        o.str_standardization = data_dict['str_standardization']
        o.str_std_encoding = data_dict['str_std_encoding']

        o.args = data_dict['args']
        o.accept_kwargs = data_dict['accept_kwargs']

        o.signature = data_dict['signature']
        o.args_doc = collections.OrderedDict()
        for key in data_dict['args_doc_keys']:
            o.args_doc[key] = data_dict['args_doc'][key]
        o.return_doc = data_dict['return_doc']
        o.raw_docstring = data_dict['raw_docstring']
        o.html_doc = data_dict['html_doc']

        return o

    @property
    def name(self):
        return self.external_name

    def __repr__(self):
        return 'RPC Method ' + self.name

    def parse_docstring(self, content):
        """
        Parse the given full docstring, and extract method description, arguments, and return documentation.

        This method try to find arguments description and types, and put the information in "args_doc" and "signature"
        members. Also parse return type and description, and put the information in "return_doc" member.
        All other lines are added to the returned string
        :param content: The full docstring
        :type content: str
        :return: The parsed method description
        :rtype: str
        """

        if not content:
            return

        raw_docstring = ''
        # We use the helper defined in django admindocs app to remove indentation chars from docstring,
        # and parse it as title, body, metadata. We don't use metadata for now.
        docstring = trim_docstring(content)

        # Define regular expression used to parse docstring
        PARAM_REXP = r'^:param ([\w]+):\s?(.*)'
        RETURN_REXP = r'^:return:\s?(.*)'
        PARAM_TYPE_REXP = r'^:type ([\w]+):\s?(.*)'
        RETURN_TYPE_REXP = r'^:rtype:\s?(.*)'

        lines = docstring.split('\n')
        for line in lines:

            # Empty line
            if not line:
                raw_docstring += '\n'
                continue

            param_match = re.match(PARAM_REXP, line)
            if param_match:
                param_name, description = param_match.group(1, 2)
                if param_name == 'kwargs':
                    continue
                doc = self.args_doc.get(param_name, {})
                doc['text'] = description
                self.args_doc[param_name] = doc
                continue

            param_type_match = re.match(PARAM_TYPE_REXP, line)
            if param_type_match:
                param_name, param_type = param_type_match.group(1, 2)
                if param_name == 'kwargs':
                    continue
                doc = self.args_doc.get(param_name, {})
                doc['type'] = param_type
                self.args_doc[param_name] = doc
                self.signature.append(param_type)
                continue

            return_match = re.match(RETURN_REXP, line)
            if return_match:
                return_description = return_match.group(1)
                self.return_doc['text'] = return_description
                continue

            return_type_match = re.match(RETURN_TYPE_REXP, line)
            if return_type_match:
                return_description = return_type_match.group(1)
                self.return_doc['type'] = return_description
                self.signature.insert(0, return_description)
                continue

            # Line doesn't match with known args/return regular expression,
            # add the line to raw help text
            raw_docstring += line + '\n'
        return raw_docstring

    @staticmethod
    def raw_docstring_to_html(docstring):

        if not docstring:
            return ''

        if settings.MODERNRPC_DOC_FORMAT.lower() in ('rst', 'reStructred', 'reStructuredText'):
            from docutils.core import publish_parts
            return publish_parts(docstring, writer_name='html')['body']

        elif settings.MODERNRPC_DOC_FORMAT.lower() in ('md', 'markdown'):
            import markdown
            return markdown.markdown(docstring)

        return "<p>{}</p>".format(docstring.replace('\n\n', '</p><p>').replace('\n', '<br/'))

    def check_permissions(self, request):
        """Call the predicate(s) associated with the RPC method, to check if the current request
        can actually call the method.
        Return a boolean indicating if the method should be executed (True) or not (False)"""

        module = importlib.import_module(self.module)
        func = getattr(module, self.func_name)

        predicates = getattr(func, 'modernrpc_auth_predicates', None)

        if not predicates:
            return True

        predicates_params = getattr(func, 'modernrpc_auth_predicates_params', None)

        # All registered authentication predicates must return True
        return all(
            predicate(request, *predicates_params[i])
            for i, predicate in enumerate(predicates)
        )

    def execute(self, *args, **kwargs):
        """
        Call the function encapsulated by the current instance

        :return:
        """
        # Try to load the method address
        module = importlib.import_module(self.module)
        func = getattr(module, self.func_name)

        if six.PY2:
            args = standardize_strings(args, strtype=self.str_standardization, encoding=self.str_std_encoding)

        # Call the rpc method, as standard python function
        if self.accept_kwargs:
            return func(*args, **kwargs)
        else:
            return func(*args)

    def __eq__(self, other):
        return \
            self.external_name == other.external_name and \
            self.module == other.module and \
            self.func_name == other.func_name and \
            self.entry_point == other.entry_point and \
            self.protocol == other.protocol

    # Helpers to simplify templates generation
    def is_doc_available(self):
        """Returns True if a textual documentation is available for this method"""
        return bool(self.html_doc)

    def is_return_doc_available(self):
        """Returns True if this method's return is documented"""
        return bool(self.return_doc and (self.return_doc.get('text') or self.return_doc.get('type')))

    def is_args_doc_available(self):
        """Returns True if any of the method's arguments is documented"""
        return self.args_doc

    def is_any_doc_available(self):
        """Returns True if there is a textual documentation or a documentation on arguments or return of the method."""
        return self.is_args_doc_available() or self.is_return_doc_available() or self.is_doc_available()

    def is_available_in_json_rpc(self):
        return available_for_protocol(self.protocol, JSONRPC)

    def is_available_in_xml_rpc(self):
        return available_for_protocol(self.protocol, XMLRPC)


<<<<<<< HEAD
def reset_registry():
    registry.clear()
=======
def make_key(key):
    return RPC_REGISTRY_PREFIX + '_' + key


def available_for_protocol(method_protocol, protocol):
    """Check if given method summary can be executed on the given protocol"""
    if method_protocol == ALL or protocol == ALL:
        return True

    method_protocols = method_protocol if isinstance(method_protocol, list) else [method_protocol]
    return protocol in method_protocols


def available_for_entry_point(method_entry_point, entry_point):
    """Check if given method summary can be executed on the given entry point"""
    if method_entry_point == ALL or entry_point == ALL:
        return True

    method_entry_points = method_entry_point if isinstance(method_entry_point, list) else [method_entry_point]
    return entry_point in method_entry_points


def is_valid_for(method_summary, entry_point, protocol):
    return \
        available_for_entry_point(method_summary['entry_point'], entry_point) \
        and \
        available_for_protocol(method_summary['protocol'], protocol)


def get_registry_index():
    try:
        return cache.get(RPC_REGISTRY_INDEX, version=RPC_REGISTRY_VERSION, default={})
    except:
        return {}


def add_to_registry_index(name, protocol, entry_point):
    methods_index = get_registry_index()
    methods_index[name] = {
        'entry_point': entry_point,
        'protocol': protocol,
    }
    cache.set(RPC_REGISTRY_INDEX, methods_index, timeout=DEFAULT_REGISTRY_TIMEOUT, version=RPC_REGISTRY_VERSION)


def get_method(name, entry_point, protocol):
    """Retrieve a method from the given name"""
    # Get the current RPC registry from internal cache
    methods_index = get_registry_index()

    # Try to find the given method in cache
    if name in methods_index:
        method_summary = methods_index[name]
        # Ensure the method can be returned for given entry_point and protocol
        if is_valid_for(method_summary, entry_point, protocol):

            method_dump = cache.get(make_key(name), default={}, version=RPC_REGISTRY_VERSION)
            if not method_dump:
                # Oops, a method found in index doesn't have corresponding info in global registry.
                # It must be unregistered
                unregister_rpc_method(name)
                return None

            return RPCMethod.from_dict(method_dump)

    return None


def unregister_rpc_method(name):
    """Remove a method from registry"""
    # Get the current RPC registry from internal cache
    methods_index = get_registry_index()

    if name in methods_index:
        logger.debug('Unregister RPC method {}'.format(name))
        del methods_index[name]
        cache.set(RPC_REGISTRY_INDEX, methods_index, version=RPC_REGISTRY_VERSION, timeout=DEFAULT_REGISTRY_TIMEOUT)

    # In all case, delete the entry for the corresponding method
    cache.delete(make_key(name), version=RPC_REGISTRY_VERSION)
>>>>>>> cd422e53


def register_rpc_method(function):
    """
    Register a function to be available as RPC method.

    The given function will be inspected to find external_name, protocol and entry_point values set by the decorator
    @rpc_method.
    :param function: A function previously decorated using @rpc_method
    :return: The name of registered method
    """
    if not getattr(function, 'modernrpc_enabled', False):
        raise ImproperlyConfigured('Error: trying to register {} as RPC method, but it has not been decorated.'
                                   .format(function.__name__))

    # Define the external name of the function
    name = getattr(function, 'modernrpc_name', function.__name__)

    logger.debug('Register RPC method {}'.format(name))

    if name.startswith('rpc.'):
        raise ImproperlyConfigured('According to RPC standard, method names starting with "rpc." are reserved for '
                                   'system extensions and must not be used. See '
                                   'http://www.jsonrpc.org/specification#extensions for more information.')

    # Encapsulate the function in a RPCMethod object
    method = RPCMethod(function)
<<<<<<< HEAD
=======

    # Get the current RPC registry from internal cache
>>>>>>> cd422e53

    # Ensure method names are unique in the registry
    existing_method = get_method(method.name, ALL, ALL)
    if existing_method is not None:
        # Trying to register many times the same function is OK, because if a method is decorated
        # with @rpc_method(), it could be imported in different places of the code
        if method == existing_method:
            return method.name
        # But if we try to use the same name to register 2 different methods, we
        # must inform the developer there is an error in the code
        else:
            raise ImproperlyConfigured("A RPC method with name {} has already been registered".format(method.name))

    # Store the method in cache
    add_to_registry_index(method.name, method.protocol, method.entry_point)
    cache.set(make_key(method.name), method.to_dict(), timeout=DEFAULT_REGISTRY_TIMEOUT, version=RPC_REGISTRY_VERSION)

    return method.name


def get_all_method_names(entry_point=ALL, protocol=ALL, sort_methods=False):
    """Return the list of all RPC methods registered"""

    # Get the current RPC registry from internal cache
    methods_index = get_registry_index()

    names = [m for m in methods_index if is_valid_for(methods_index[m], entry_point=entry_point, protocol=protocol)]

    if sort_methods:
        names = sorted(names)

    return names


<<<<<<< HEAD
    return method.external_name
=======
def get_all_methods(entry_point=ALL, protocol=ALL, sort_methods=False):
    """Return a list of all methods in the registry supported by the given entry_point / protocol pair"""

    names = get_all_method_names(entry_point=entry_point, protocol=protocol, sort_methods=sort_methods)
>>>>>>> cd422e53

    return [
        RPCMethod.from_dict(cache.get(make_key(method_name), version=RPC_REGISTRY_VERSION)) for method_name in names
    ]

<<<<<<< HEAD
def unregister_rpc_method(method_name):
    """Remove a method from registry"""

    if method_name in registry:
        logger.debug('Unregister RPC method {}'.format(method_name))
        del registry[method_name]



def get_all_method_names(entry_point=ALL, protocol=ALL, sort_methods=False):
    """"""

    method_namess = [
        name for name, method in registry.items() if method.is_valid_for(entry_point, protocol)
    ]

    if sort_methods:
        method_namess = sorted(method_namess)

    return method_namess


def get_all_methods(entry_point=ALL, protocol=ALL, sort_methods=False):
    """Return a list of all methods in the registry supported by the given entry_point / protocol pair"""

    if sort_methods:
        return [method for (_, method) in sorted(registry.items()) if method.is_valid_for(entry_point, protocol)]

    return registry.values()


def get_method(name, entry_point, protocol):
    """Retrieve a method from the given name"""

    # Try to find the given method in cache
    if name in registry and registry[name].is_valid_for(entry_point, protocol):
        return registry[name]

    return None


def rpc_method(func=None, name=None, entry_point=ALL, protocol=ALL, str_standardization=settings.MODERNRPC_PY2_STR_TYPE,
=======

def rpc_method(func=None, name=None, entry_point=ALL, protocol=ALL,
               str_standardization=settings.MODERNRPC_PY2_STR_TYPE,
>>>>>>> cd422e53
               str_standardization_encoding=settings.MODERNRPC_PY2_STR_ENCODING):
    """
    Mark a standard python function as RPC method.

    All arguments are optional

    :param func: A standard function
    :param name: Used as RPC method name instead of original function name
    :param entry_point: Default: ALL. Used to limit usage of the RPC method for a specific set of entry points
    :param protocol: Default: ALL. Used to limit usage of the RPC method for a specific protocol (JSONRPC or XMLRPC)
    :param str_standardization: Default: settings.MODERNRPC_PY2_STR_TYPE. Configure string standardization on python 2.
    Ignored on python 3.
    :param str_standardization_encoding: Default: settings.MODERNRPC_PY2_STR_ENCODING. Configure the encoding used
    to perform string standardization conversion
    :type name: str
    :type entry_point: str
    :type protocol: str
    :type str_standardization: type str or unicode
    :type str_standardization_encoding: str
    """

    def decorated(function):

        function.modernrpc_enabled = True
        function.modernrpc_name = name or function.__name__
        function.modernrpc_entry_point = entry_point
        function.modernrpc_protocol = protocol
        function.str_standardization = str_standardization
        function.str_standardization_encoding = str_standardization_encoding

        return function

    # If @rpc_method() is used with parenthesis (with or without argument)
    if func is None:
        return decorated

    # If @rpc_method is used without parenthesis
    return decorated(func)


def clean_old_cache_content():
    """Clean CACHE data from old versions of django-modern-rpc"""
    cache.delete('__rpc_registry__', version=1)<|MERGE_RESOLUTION|>--- conflicted
+++ resolved
@@ -5,6 +5,7 @@
 import re
 
 from django.contrib.admindocs.utils import trim_docstring
+from django.core.cache import cache
 from django.core.exceptions import ImproperlyConfigured
 from django.utils import inspect
 from django.utils import six
@@ -12,18 +13,6 @@
 from modernrpc.compat import standardize_strings
 from modernrpc.conf import settings
 from modernrpc.handlers import XMLRPC, JSONRPC
-<<<<<<< HEAD
-=======
-
-logger = logging.getLogger(__name__)
-
-# The registry keys in current cache
-RPC_REGISTRY_PREFIX = 'modernrpc'
-RPC_REGISTRY_INDEX = RPC_REGISTRY_PREFIX + '__index'
-RPC_REGISTRY_VERSION = 2
-# Default timeout set to registry in cache
-DEFAULT_REGISTRY_TIMEOUT = None
->>>>>>> cd422e53
 
 # Keys used in kwargs dict given to RPC methods
 REQUEST_KEY = 'request'
@@ -40,14 +29,10 @@
 
 class RPCMethod(object):
 
-<<<<<<< HEAD
     def __init__(self, function):
-=======
-    def __init__(self, function=None):
 
         if function is None:
             return
->>>>>>> cd422e53
 
         self.module = function.__module__
         self.func_name = function.__name__
@@ -59,23 +44,9 @@
         self.str_standardization = getattr(function, 'str_standardization')
         self.str_std_encoding = getattr(function, 'str_standardization_encoding')
 
-<<<<<<< HEAD
         # List method's positional arguments
         self.args = inspect.get_func_args(function)
         # Does the method accept additional kwargs dict?
-=======
-        if not isinstance(self.str_standardization, six.string_types):
-            # unicode => "unicode"
-            # str => "str"
-            self.str_standardization = self.str_standardization.__name__
-
-        # List method's positional arguments
-        # Note: function inspect.get_func_args() was previously used here. Unfortunately, for a strange
-        # reason, the first argument is removed from the resulting list on Python 2 when the function has
-        # too many arguments. Fallback to inspect.getargspec(f)[0] to get the same (valid) result
-        self.args = inspect.getargspec(function)[0]
-        # Flag the method to accept additional kwargs dict
->>>>>>> cd422e53
         self.accept_kwargs = inspect.func_accepts_kwargs(function)
 
         # Contains the signature of the method, as returned by "system.methodSignature"
@@ -92,51 +63,6 @@
         self.raw_docstring = self.parse_docstring(function.__doc__)
         self.html_doc = self.raw_docstring_to_html(self.raw_docstring)
 
-    def to_dict(self):
-        return {
-            'location': [self.module, self.func_name],
-
-            'external_name': self.external_name,
-            'entry_point': self.entry_point,
-            'protocol': self.protocol,
-            'str_standardization': self.str_standardization,
-            'str_std_encoding': self.str_std_encoding,
-
-            'args': self.args,
-            'accept_kwargs': self.accept_kwargs,
-
-            'signature': self.signature,
-            'args_doc_keys': list(self.args_doc.keys()),
-            'args_doc': dict(self.args_doc),
-            'return_doc': self.return_doc,
-            'raw_docstring': self.raw_docstring,
-            'html_doc': self.html_doc,
-        }
-
-    @classmethod
-    def from_dict(cls, data_dict):
-        o = cls()
-        o.module, o.func_name = data_dict['location']
-
-        o.external_name = data_dict['external_name']
-        o.entry_point = data_dict['entry_point']
-        o.protocol = data_dict['protocol']
-        o.str_standardization = data_dict['str_standardization']
-        o.str_std_encoding = data_dict['str_std_encoding']
-
-        o.args = data_dict['args']
-        o.accept_kwargs = data_dict['accept_kwargs']
-
-        o.signature = data_dict['signature']
-        o.args_doc = collections.OrderedDict()
-        for key in data_dict['args_doc_keys']:
-            o.args_doc[key] = data_dict['args_doc'][key]
-        o.return_doc = data_dict['return_doc']
-        o.raw_docstring = data_dict['raw_docstring']
-        o.html_doc = data_dict['html_doc']
-
-        return o
-
     @property
     def name(self):
         return self.external_name
@@ -282,6 +208,23 @@
             self.entry_point == other.entry_point and \
             self.protocol == other.protocol
 
+    def available_for_protocol(self, protocol):
+        if self.protocol == ALL or protocol == ALL:
+            return True
+        else:
+            valid_protocols = self.protocol if isinstance(self.protocol, list) else [self.protocol]
+            return protocol in valid_protocols
+
+    def available_for_entry_point(self, entry_point):
+        if self.entry_point == ALL or entry_point == ALL:
+            return True
+        else:
+            valid_entry_points = self.entry_point if isinstance(self.entry_point, list) else [self.entry_point]
+            return entry_point in valid_entry_points
+
+    def is_valid_for(self, entry_point, protocol):
+        return self.available_for_entry_point(entry_point) and self.available_for_protocol(protocol)
+
     # Helpers to simplify templates generation
     def is_doc_available(self):
         """Returns True if a textual documentation is available for this method"""
@@ -300,97 +243,14 @@
         return self.is_args_doc_available() or self.is_return_doc_available() or self.is_doc_available()
 
     def is_available_in_json_rpc(self):
-        return available_for_protocol(self.protocol, JSONRPC)
+        return self.available_for_protocol(JSONRPC)
 
     def is_available_in_xml_rpc(self):
-        return available_for_protocol(self.protocol, XMLRPC)
-
-
-<<<<<<< HEAD
+        return self.available_for_protocol(XMLRPC)
+
+
 def reset_registry():
     registry.clear()
-=======
-def make_key(key):
-    return RPC_REGISTRY_PREFIX + '_' + key
-
-
-def available_for_protocol(method_protocol, protocol):
-    """Check if given method summary can be executed on the given protocol"""
-    if method_protocol == ALL or protocol == ALL:
-        return True
-
-    method_protocols = method_protocol if isinstance(method_protocol, list) else [method_protocol]
-    return protocol in method_protocols
-
-
-def available_for_entry_point(method_entry_point, entry_point):
-    """Check if given method summary can be executed on the given entry point"""
-    if method_entry_point == ALL or entry_point == ALL:
-        return True
-
-    method_entry_points = method_entry_point if isinstance(method_entry_point, list) else [method_entry_point]
-    return entry_point in method_entry_points
-
-
-def is_valid_for(method_summary, entry_point, protocol):
-    return \
-        available_for_entry_point(method_summary['entry_point'], entry_point) \
-        and \
-        available_for_protocol(method_summary['protocol'], protocol)
-
-
-def get_registry_index():
-    try:
-        return cache.get(RPC_REGISTRY_INDEX, version=RPC_REGISTRY_VERSION, default={})
-    except:
-        return {}
-
-
-def add_to_registry_index(name, protocol, entry_point):
-    methods_index = get_registry_index()
-    methods_index[name] = {
-        'entry_point': entry_point,
-        'protocol': protocol,
-    }
-    cache.set(RPC_REGISTRY_INDEX, methods_index, timeout=DEFAULT_REGISTRY_TIMEOUT, version=RPC_REGISTRY_VERSION)
-
-
-def get_method(name, entry_point, protocol):
-    """Retrieve a method from the given name"""
-    # Get the current RPC registry from internal cache
-    methods_index = get_registry_index()
-
-    # Try to find the given method in cache
-    if name in methods_index:
-        method_summary = methods_index[name]
-        # Ensure the method can be returned for given entry_point and protocol
-        if is_valid_for(method_summary, entry_point, protocol):
-
-            method_dump = cache.get(make_key(name), default={}, version=RPC_REGISTRY_VERSION)
-            if not method_dump:
-                # Oops, a method found in index doesn't have corresponding info in global registry.
-                # It must be unregistered
-                unregister_rpc_method(name)
-                return None
-
-            return RPCMethod.from_dict(method_dump)
-
-    return None
-
-
-def unregister_rpc_method(name):
-    """Remove a method from registry"""
-    # Get the current RPC registry from internal cache
-    methods_index = get_registry_index()
-
-    if name in methods_index:
-        logger.debug('Unregister RPC method {}'.format(name))
-        del methods_index[name]
-        cache.set(RPC_REGISTRY_INDEX, methods_index, version=RPC_REGISTRY_VERSION, timeout=DEFAULT_REGISTRY_TIMEOUT)
-
-    # In all case, delete the entry for the corresponding method
-    cache.delete(make_key(name), version=RPC_REGISTRY_VERSION)
->>>>>>> cd422e53
 
 
 def register_rpc_method(function):
@@ -418,11 +278,6 @@
 
     # Encapsulate the function in a RPCMethod object
     method = RPCMethod(function)
-<<<<<<< HEAD
-=======
-
-    # Get the current RPC registry from internal cache
->>>>>>> cd422e53
 
     # Ensure method names are unique in the registry
     existing_method = get_method(method.name, ALL, ALL)
@@ -436,41 +291,12 @@
         else:
             raise ImproperlyConfigured("A RPC method with name {} has already been registered".format(method.name))
 
-    # Store the method in cache
-    add_to_registry_index(method.name, method.protocol, method.entry_point)
-    cache.set(make_key(method.name), method.to_dict(), timeout=DEFAULT_REGISTRY_TIMEOUT, version=RPC_REGISTRY_VERSION)
+    # Store the method
+    registry[method.name] = method
 
     return method.name
 
 
-def get_all_method_names(entry_point=ALL, protocol=ALL, sort_methods=False):
-    """Return the list of all RPC methods registered"""
-
-    # Get the current RPC registry from internal cache
-    methods_index = get_registry_index()
-
-    names = [m for m in methods_index if is_valid_for(methods_index[m], entry_point=entry_point, protocol=protocol)]
-
-    if sort_methods:
-        names = sorted(names)
-
-    return names
-
-
-<<<<<<< HEAD
-    return method.external_name
-=======
-def get_all_methods(entry_point=ALL, protocol=ALL, sort_methods=False):
-    """Return a list of all methods in the registry supported by the given entry_point / protocol pair"""
-
-    names = get_all_method_names(entry_point=entry_point, protocol=protocol, sort_methods=sort_methods)
->>>>>>> cd422e53
-
-    return [
-        RPCMethod.from_dict(cache.get(make_key(method_name), version=RPC_REGISTRY_VERSION)) for method_name in names
-    ]
-
-<<<<<<< HEAD
 def unregister_rpc_method(method_name):
     """Remove a method from registry"""
 
@@ -479,9 +305,8 @@
         del registry[method_name]
 
 
-
 def get_all_method_names(entry_point=ALL, protocol=ALL, sort_methods=False):
-    """"""
+    """Return the names of all RPC methods registered"""
 
     method_namess = [
         name for name, method in registry.items() if method.is_valid_for(entry_point, protocol)
@@ -513,11 +338,6 @@
 
 
 def rpc_method(func=None, name=None, entry_point=ALL, protocol=ALL, str_standardization=settings.MODERNRPC_PY2_STR_TYPE,
-=======
-
-def rpc_method(func=None, name=None, entry_point=ALL, protocol=ALL,
-               str_standardization=settings.MODERNRPC_PY2_STR_TYPE,
->>>>>>> cd422e53
                str_standardization_encoding=settings.MODERNRPC_PY2_STR_ENCODING):
     """
     Mark a standard python function as RPC method.
